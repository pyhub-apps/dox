--- conflicted
+++ resolved
@@ -1,106 +1,3 @@
-<<<<<<< HEAD
-[package]
-name = "dox"
-version = "0.1.0"
-edition = "2021"
-authors = ["PyHub Korea <support@pyhub.kr>"]
-description = "Document automation and AI-powered content generation CLI"
-license = "MIT"
-repository = "https://github.com/pyhub-apps/dox"
-keywords = ["document", "automation", "cli", "office", "markdown"]
-categories = ["command-line-utilities", "text-processing"]
-
-[dependencies]
-# CLI Framework
-clap = { version = "4.5", features = ["derive", "cargo", "env", "unicode", "wrap_help"] }
-clap_complete = "4.5"
-
-# Async Runtime
-tokio = { version = "1.40", features = ["full"] }
-futures = "0.3"
-
-# Serialization
-serde = { version = "1.0", features = ["derive"] }
-serde_json = "1.0"
-serde_yaml = "0.9"
-toml = "0.8"
-
-# Error Handling
-anyhow = "1.0"
-thiserror = "1.0"
-
-# Logging
-tracing = "0.1"
-tracing-subscriber = { version = "0.3", features = ["env-filter", "fmt", "ansi"] }
-
-# UI Components
-indicatif = "0.17"
-colored = "2.1"
-termcolor = "1.4"
-console = "0.15"
-dialoguer = "0.11"
-similar = "2.6"
-prettytable-rs = "0.10"
-
-# Document Processing
-zip = "2.2"
-quick-xml = "0.37"
-calamine = "0.26"
-rust_xlsxwriter = "0.78"
-pulldown-cmark = "0.12"
-pdf-extract = "0.7"
-
-# HTTP Client (for AI APIs)
-reqwest = { version = "0.12", features = ["json", "rustls-tls"] }
-
-# File System
-walkdir = "2.5"
-glob = "0.3"
-notify = "6.1"
-
-# Utilities
-chrono = { version = "0.4", features = ["serde"] }
-regex = "1.10"
-lazy_static = "1.5"
-once_cell = "1.19"
-dirs = "5.0"
-which = "6.0"
-rand = "0.8"
-
-# Internationalization
-fluent = "0.16"
-fluent-bundle = "0.15"
-fluent-langneg = "0.13"
-unic-langid = "0.9"
-
-# Security
-keyring = { version = "3.0", optional = true }
-secrecy = "0.8"
-
-# Testing & Development
-tempfile = "3.10"
-pretty_assertions = "1.4"
-
-[dev-dependencies]
-criterion = { version = "0.5", features = ["html_reports"] }
-mockito = "1.4"
-rstest = "0.22"
-proptest = "1.5"
-fake = "2.9"
-assert_fs = "1.1"
-predicates = "3.1"
-serial_test = "3.1"
-test-case = "3.1"
-insta = "1.40"
-
-[features]
-default = ["keyring"]
-no-keyring = []
-
-[[bin]]
-name = "dox"
-path = "src/main.rs"
-=======
 [workspace]
 resolver = "2"
 members = [
@@ -110,7 +7,6 @@
     "crates/dox-excel",
     "crates/dox-gsheet",
 ]
->>>>>>> e1bce7a3
 
 [profile.release]
 opt-level = 3
